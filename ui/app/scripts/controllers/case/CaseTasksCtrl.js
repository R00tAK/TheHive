(function() {
    'use strict';
    angular.module('theHiveControllers')
        .controller('CaseTaskDeleteCtrl', CaseTaskDeleteCtrl)
        .controller('CaseTasksCtrl', CaseTasksCtrl);

    function CaseTasksCtrl($scope, $state, $stateParams, $uibModal, CaseTabsSrv, PSearchSrv, CaseTaskSrv, UserInfoSrv, NotificationSrv) {

        CaseTabsSrv.activateTab($state.current.data.tab);

        $scope.caseId = $stateParams.caseId;
        $scope.state = {
            'isNewTask': false
        };
        $scope.newTask = {
            status: 'Waiting'
        };

        $scope.tasks = PSearchSrv($scope.caseId, 'case_task', {
            scope: $scope,
            baseFilter: {
                '_and': [{
                    '_parent': {
                        '_type': 'case',
                        '_query': {
                            '_id': $scope.caseId
                        }
                    }
                }, {
                    '_not': {
                        'status': 'Cancel'
                    }
                }]
            },
<<<<<<< HEAD
            sort: ['-flag', '+order', '+startDate', '+title']
=======
            sort: ['-flag', '+startDate', '+title'],
            pageSize: 30
>>>>>>> 4a413729
        });

        $scope.showTask = function(task) {
            $state.go('app.case.tasks-item', {
                itemId: task.id
            });
        };

        $scope.addTask = function() {
            CaseTaskSrv.save({
                'caseId': $scope.caseId,
                'flag': false
            }, $scope.newTask, function() {
                $scope.isNewTask = false;
                $scope.newTask.title = '';
            }, function(response) {
                NotificationSrv.error('taskList', response.data, response.status);
            });
        };

        $scope.removeTask = function(task) {

            var modalInstance = $uibModal.open({
                animation: true,
                templateUrl: 'views/partials/case/case.task.delete.html',
                controller: 'CaseTaskDeleteCtrl',
                controllerAs: 'vm',
                resolve: {
                    title: function() {
                        return task.title;
                    }
                }
            });

            modalInstance.result.then(function() {
                CaseTaskSrv.update({
                    'taskId': task.id
                }, {
                    status: 'Cancel'
                }, function() {
                    $scope.$emit('tasks:task-removed', task);
                }, function(response) {
                    NotificationSrv.error('taskList', response.data, response.status);
                });
            });

        };

        // open task tab with its details
        $scope.openTask = function(task) {
            if (task.status === 'Waiting') {
                CaseTaskSrv.update({
                    'taskId': task.id
                }, {
                    'status': 'InProgress'
                }, function(data) {
                    $scope.showTask(data);
                }, function(response) {
                    NotificationSrv.error('taskList', response.data, response.status);
                });
            } else {
                $scope.showTask(task);
            }
        };

    }

    function CaseTaskDeleteCtrl($uibModalInstance, title) {
        this.title = title;

        this.ok = function() {
            $uibModalInstance.close();
        };

        this.cancel = function() {
            $uibModalInstance.dismiss();
        };
    }
}());<|MERGE_RESOLUTION|>--- conflicted
+++ resolved
@@ -32,12 +32,8 @@
                     }
                 }]
             },
-<<<<<<< HEAD
-            sort: ['-flag', '+order', '+startDate', '+title']
-=======
-            sort: ['-flag', '+startDate', '+title'],
+            sort: ['-flag', '+order', '+startDate', '+title'],
             pageSize: 30
->>>>>>> 4a413729
         });
 
         $scope.showTask = function(task) {
