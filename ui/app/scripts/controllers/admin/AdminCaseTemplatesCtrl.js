--- conflicted
+++ resolved
@@ -145,11 +145,7 @@
 
                     $scope.$emit('templates:refresh');
 
-<<<<<<< HEAD
-                    AlertSrv.log('The template [' + $scope.template.name + '] has been successfully created', 'success');
-=======
-                    NotificationSrv.log('The template [' + $scope.template.name + '] has been successfuly created', 'success');
->>>>>>> 4311c2ad
+                    NotificationSrv.log('The template [' + $scope.template.name + '] has been successfully created', 'success');
                 }, function(response) {
                     NotificationSrv.error('TemplateCtrl', response.data, response.status);
                 });
@@ -164,11 +160,7 @@
 
                     $scope.$emit('templates:refresh');
 
-<<<<<<< HEAD
-                    AlertSrv.log('The template [' + $scope.template.name + '] has been successfully updated', 'success');
-=======
-                    NotificationSrv.log('The template [' + $scope.template.name + '] has been successfuly updated', 'success');
->>>>>>> 4311c2ad
+                    NotificationSrv.log('The template [' + $scope.template.name + '] has been successfully updated', 'success');
                 }, function(response) {
                     NotificationSrv.error('TemplateCtrl', response.data, response.status);
                 });
