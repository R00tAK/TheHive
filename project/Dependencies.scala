--- conflicted
+++ resolved
@@ -32,10 +32,6 @@
     val reflections = "org.reflections" % "reflections" % "0.9.11"
     val zip4j = "net.lingala.zip4j" % "zip4j" % "1.3.2"
     val akkaTest = "com.typesafe.akka" %% "akka-stream-testkit" % "2.5.4"
-<<<<<<< HEAD
-    val elastic4play = "org.cert-bdf" %% "elastic4play" % "1.3.1"
-=======
     val elastic4play = "org.cert-bdf" %% "elastic4play" % "1.4.0-SNAPSHOT"
->>>>>>> dcd17c80
   }
 }