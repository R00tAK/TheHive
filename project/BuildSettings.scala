import sbt.Keys._
import sbt._

object BasicSettings extends AutoPlugin {
  override def trigger = allRequirements

  override def projectSettings = Seq(
    organization := "org.cert-bdf",
    licenses += "AGPL-V3" -> url("https://www.gnu.org/licenses/agpl-3.0.html"),
<<<<<<< HEAD
    version := "2.9.1-SNAPSHOT",
=======
    version := "2.9.1",
>>>>>>> 052af88d
    resolvers += Resolver.bintrayRepo("cert-bdf", "elastic4play"),
    scalaVersion := Dependencies.scalaVersion,
    scalacOptions ++= Seq(
      "-deprecation", // Emit warning and location for usages of deprecated APIs.
      "-feature", // Emit warning and location for usages of features that should be imported explicitly.
      "-unchecked", // Enable additional warnings where generated code depends on assumptions.
      "-Xfatal-warnings", // Fail the compilation if there are any warnings.
      "-Xlint", // Enable recommended additional warnings.
      "-Ywarn-adapted-args", // Warn if an argument list is modified to match the receiver.
      "-Ywarn-dead-code", // Warn when dead code is identified.
      "-Ywarn-inaccessible", // Warn about inaccessible types in method signatures.
      "-Ywarn-nullary-override", // Warn when non-nullary overrides nullary, e.g. def foo() over def foo.
      "-Ywarn-numeric-widen" // Warn when numerics are widened.
      ),
    scalacOptions in Test ~= { (options: Seq[String]) =>
      options filterNot (_ == "-Ywarn-dead-code") // Allow dead code in tests (to support using mockito).
    },
    parallelExecution in Test := false,
    fork in Test := true,
    javaOptions += "-Xmx1G")
}<|MERGE_RESOLUTION|>--- conflicted
+++ resolved
@@ -7,11 +7,7 @@
   override def projectSettings = Seq(
     organization := "org.cert-bdf",
     licenses += "AGPL-V3" -> url("https://www.gnu.org/licenses/agpl-3.0.html"),
-<<<<<<< HEAD
-    version := "2.9.1-SNAPSHOT",
-=======
     version := "2.9.1",
->>>>>>> 052af88d
     resolvers += Resolver.bintrayRepo("cert-bdf", "elastic4play"),
     scalaVersion := Dependencies.scalaVersion,
     scalacOptions ++= Seq(
